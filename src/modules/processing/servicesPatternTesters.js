export const testers = {
    "twitter": (patternMatch) => (patternMatch["id"] && patternMatch["id"].length < 20)
        || (patternMatch["spaceId"] && patternMatch["spaceId"].length === 13),

    "vk": (patternMatch) => (patternMatch["userId"] && patternMatch["videoId"]
        && patternMatch["userId"].length <= 10 && patternMatch["videoId"].length <= 10),

    "bilibili": (patternMatch) => (patternMatch["id"] && patternMatch["id"].length <= 12),

    "youtube": (patternMatch) => (patternMatch["id"] && patternMatch["id"].length <= 11),

    "reddit": (patternMatch) => (patternMatch["sub"] && patternMatch["id"] && patternMatch["title"]
        && patternMatch["sub"].length <= 22 && patternMatch["id"].length <= 10 && patternMatch["title"].length <= 96),

    "tiktok": (patternMatch) => ((patternMatch["user"] && patternMatch["postId"] && patternMatch["postId"].length <= 21)
        || (patternMatch["id"] && patternMatch["id"].length <= 13)),

    "douyin": (patternMatch) => ((patternMatch["postId"] && patternMatch["postId"].length <= 21)
        || (patternMatch["id"] && patternMatch["id"].length <= 13)),

    "tumblr": (patternMatch) => ((patternMatch["id"] && patternMatch["id"].length < 21)
        || (patternMatch["id"] && patternMatch["id"].length < 21 && patternMatch["user"] && patternMatch["user"].length <= 32)),

    "vimeo": (patternMatch) => ((patternMatch["id"] && patternMatch["id"].length <= 11)),
    
    "soundcloud": (patternMatch) => (patternMatch["author"]?.length <= 25 && patternMatch["song"]?.length <= 255)
                                    || (patternMatch["shortLink"] && patternMatch["shortLink"].length <= 32),

    "instagram": (patternMatch) => (patternMatch["id"] && patternMatch["id"].length <= 12),
    
    "vine": (patternMatch) => (patternMatch["id"] && patternMatch["id"].length <= 12),
<<<<<<< HEAD

    "twitch": (patternMatch) => ((patternMatch["channel"] && patternMatch["clip"] && patternMatch["clip"].length <= 100 || patternMatch["video"] && patternMatch["video"].length <= 10)),
=======
    
    "pinterest": (patternMatch) => (patternMatch["id"] && patternMatch["id"].length <= 128),

    "streamable": (patternMatch) => (patternMatch["id"] && patternMatch["id"].length === 6)
>>>>>>> 18610a2e
}<|MERGE_RESOLUTION|>--- conflicted
+++ resolved
@@ -29,13 +29,10 @@
     "instagram": (patternMatch) => (patternMatch["id"] && patternMatch["id"].length <= 12),
     
     "vine": (patternMatch) => (patternMatch["id"] && patternMatch["id"].length <= 12),
-<<<<<<< HEAD
+
+    "pinterest": (patternMatch) => (patternMatch["id"] && patternMatch["id"].length <= 128),
+
+    "streamable": (patternMatch) => (patternMatch["id"] && patternMatch["id"].length === 6),
 
     "twitch": (patternMatch) => ((patternMatch["channel"] && patternMatch["clip"] && patternMatch["clip"].length <= 100 || patternMatch["video"] && patternMatch["video"].length <= 10)),
-=======
-    
-    "pinterest": (patternMatch) => (patternMatch["id"] && patternMatch["id"].length <= 128),
-
-    "streamable": (patternMatch) => (patternMatch["id"] && patternMatch["id"].length === 6)
->>>>>>> 18610a2e
 }